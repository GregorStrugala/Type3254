! +-----------------------------------------------------------------------------+
! | TRNSYS Type3254: Variable capacity air-air heat pump with performance files |
! +-----------------------------------------------------------------------------+

! This routine implements an air-air heat pump with variable speed compressor.


! Inputs
! --------------------------------------------------------------------------------------------------
!  # | Variable     | Description                                   | Input  Units  | Internal Units
! --------------------------------------------------------------------------------------------------
!  1 | Tr           | Inlet (return) air temperature                | °C            | °C
!  2 | wr           | Inlet (return) air humidity ratio             | -             | -
!  3 | RHr          | Inlet (return) air relative humidity          | % (base 100)  | -
!  4 | pr           | Inlet (return) air pressure                   | atm           | atm
!  5 | mDot         | Inlet (return) air mass flow rate             | kg/h          | kg/h
!  6 | Toa          | Outdoor air dry bulb temperature              | °C            | °C
!  7 | woa          | Outdoor air humidity ratio                    | -             | -
!  8 | RHoa         | Outdoor air realtive humidity                 | % (base 100)  | -
!  9 | poa          | Outdoor air pressure                          | atm           | atm
! 10 | freq         | Compressor frequency                          | 1/s           | 1/s
! 11 | AFR          | Inlet (return) normalized air flow rate       | -             | -
! 12 | mode         | 0 = cooling mode                              | -             | -
!                   | 1 = heating mode                              |               |
! 13 | defrost_mode | 0 = defrost (off) mode                        | -             | -
!                   | 1 = recovery mode (transient)                 |               |
!                   | 2 = steady-state mode                         |               |
! 14 | recov_penalty| Penalty factor for defrost recovery mode      | -             | -
! 15 | PfanI        | Indoor fan power                              | kJ/h          | kJ/h
! 16 | PfanO        | Outdoor fan power                             | kJ/h          | kJ/h
! --------------------------------------------------------------------------------------------------

! Parameters
! --------------------------------------------------------------------------------------------------
!  # | Variable     | Description                                   | Param. Units  | Internal Units
! --------------------------------------------------------------------------------------------------
!  1 | psymode      | 2 = Humidity ratio as humidity input          | -             | -
!                   | 4 = Relative humidity as humidity input       |               |
!  2 | PelcRated    | Rated total cooling power                     | kJ/h          | kJ/h
!  3 | QcRated      | Rated cooling capacity                        | kJ/h          | kJ/h
!  4 | PelhRated    | Rated total heating power                     | kJ/h          | kJ/h
!  5 | QhRated      | Rated heating capacity                        | kJ/h          | kJ/h
!  6 | AFRrated     | Rated inlet air mass flow rate                | kg/h          | kg/h
!  7 | freqRatedHeat| Rated heating frequency                       | 1/s           | 1/s
!  8 | freqRatedCool| Rated cooling frequency                       | 1/s           | 1/s
!  9 | LUcool       | Logical Unit - cooling mode                   | -             | -
! 10 | LUheat       | Logical Unit - heating mode                   | -             | -
! --------------------------------------------------------------------------------------------------

! Outputs
! --------------------------------------------------------------------------------------------------
!  # | Variable     | Description                                   | Output  Units | Internal Units
! --------------------------------------------------------------------------------------------------
!  1 | Ts           | Outlet (supply) air temperature               | °C            | °C
!  2 | ws           | Outlet (supply) air humidity ratio            | -             | -
!  3 | RHs          | Outlet (supply) air % RH                      | % (base 100)  | % (base 100)
!  4 | ps           | Outlet (supply) air pressure                  | atm           | atm
!  5 | mDot         | Outlet (supply) air mass flow rate            | kg/h          | kg/h
!  6 | Qc           | Total cooling rate                            | kJ/h          | kJ/h
!  7 | Qcs          | Sensible cooling rate                         | kJ/h          | kJ/h
!  8 | Qcl          | Latent cooling rate                           | kJ/h          | kJ/h
!  9 | Qrej         | Heat rejection rate                           | kJ/h          | kJ/h
! 10 | Qh           | Total heating rate                            | kJ/h          | kJ/h
! 11 | Qabs         | Heat absorption rate                          | kJ/h          | kJ/h
! 12 | Pel          | Total power consumption                       | kJ/h          | kJ/h
! 13 | COP          | Coefficient of performance                    | -             | -
! 14 | EER          | Energy efficiency rating                      | -             | -
! 15 | PfanI        | Indoor fan power                              | kJ/h          | kJ/h
! 16 | PfanO        | Outdoor fan power                             | kJ/h          | kJ/h
! 17 | Pcomp        | Compressor power                              | kJ/h          | kJ/h
! 18 | Tc           | Condensate temperature                        | °C            | °C
! 19 | cmfr         | Condensate mass flow rate                     | kg/h          | kg/h
! 20 | defrost_mode | 0 = defrost (off) mode                        | -             | -
!                   | 1 = Recovery mode (transient)                 |               |
!                   | 2 = Steady-state mode                         |               |
! --------------------------------------------------------------------------------------------------

module Type3254Data

use, intrinsic :: iso_fortran_env, only : wp=>real64    ! Defines a constant "wp" (working precision) that can be used in real numbers, e.g. 1.0_wp, and sets it to real64 (double precision)
implicit none

type Type3254DataStruct

    ! Parameters
    real(wp), allocatable :: entries(:, :, :)
    integer, allocatable :: extents(:, :)
    integer :: PMClength, PMHlength  ! Length of the flattened performance map

    ! Performance matrices
    real(wp), allocatable :: PelcMap(:, :, :, :, :)
    real(wp), allocatable :: QcsMap(:, :, :, :, :)
    real(wp), allocatable :: QclMap(:, :, :, :, :)
    real(wp), allocatable :: PelhMap(:, :, :, :)
    real(wp), allocatable :: QhMap(:, :, :, :)

end type Type3254DataStruct

type(Type3254DataStruct), allocatable, save :: s(:)

end module Type3254Data


subroutine Type3254
!export this subroutine for its use in external DLLs
!DEC$Attributes DLLexport :: Type3254

use, intrinsic :: iso_fortran_env, only : wp=>real64    ! Defines a constant "wp" (working precision) that can be used in real numbers, e.g. 1.0_wp, and sets it to real64 (double precision)

use TrnsysConstants
use TrnsysFunctions
use Type3254Data

implicit none

integer :: thisUnit, thisType  ! unit and type numbers
real(wp) :: time, dt  ! TRNSYS time and timestep

! Proforma variables
real(wp) :: Tr, wr, RHr, mDot, pr, Toa, woa, RHoa, poa, freq, PfanI, PfanO  ! Inputs
integer :: mode, defrost_mode = 1
real(wp) :: recov_penalty, AFR
integer :: psymode, LUcool, LUheat  ! Parameters
real(wp) :: PelcRated, QcRated, PelhRated, QhRated, AFRrated, freqRatedh, freqRatedc  ! Parameters (rated values)
real(wp) :: Ts, ws, RHs, ps  ! Outputs (supply conditions)
real(wp) :: Pel, Qc, Qcs, Qcl, Qrej, Qh, Qabs, Pcomp  ! Outputs (heat and power)
real(wp) :: COP, EER, Tc, cmfr  ! Outputs (misc)


! Local variables
real(wp) :: psydat(9), Twbr, Twboa, hr, hx, hs, dr
integer :: status
integer, parameter :: Ninstances = 1  ! Number of units
integer :: Ni = 1  ! temporary, should use a kernel function to get the actual instance number.

! Defrost variables
real(wp) :: defrost_corr(2) = 0.0_wp  ! correction factors

! Performance map reading variables
integer, parameter :: Nc = 5, Nh = 4  ! Number of interpolation variables
integer, parameter :: Nmax = max(Nc, Nh)
integer :: i, j, N, Noutc = 3, Nouth = 2, Nout


! Interpolation variables
!real(wp), allocatable :: point(:)
real(wp), allocatable :: interpolationResults(:), point(:)

! Set the version number for this Type
if (GetIsVersionSigningTime()) then
    call SetTypeVersion(18)
    return
endif

time = GetSimulationTime()
dt = GetSimulationTimeStep()
thisUnit = GetCurrentUnit()
thisType = GetCurrentType()

! All the stuff that must be done once at the beginning
if(GetIsFirstCallofSimulation()) then
<<<<<<< HEAD
    call ExecuteStartTime()
=======
    call ExecuteFirstCallOfSimulation()
>>>>>>> 825ab2e3
    return
endif

! Parameters must be re-read - indicates another unit of this Type
if(GetIsReReadParameters()) call ReadParameters()

! Start of the first timestep: no iterations, outputs initial conditions
if (GetIsStartTime()) then
    call ExecuteStartTime()
	return
endif

! End of timestep call (after convergence or too many iterations)
if (GetIsEndOfTimestep()) then
    call ExecuteEndOfTimestep()
    return
endif

if (GetIsLastCallofSimulation()) then
    call ExecuteLastCallOfSimulation()
    return
endif


call GetInputValues()
if (ErrorFound()) return

! Ni = GetCurrentUnit()
N = (1-mode) * Nc + mode * Nh
Nout = Noutc*(1-mode) + Nouth*mode

! Return air state
psydat(1) = pr
psydat(2) = Tr
psydat(4) = RHr/100.0_wp
psydat(6) = wr
if (mode==0) then
    call MoistAirProperties(thisUnit, thisType, 1, psymode, 1, psydat, 1, status)
    ! (unit, type, si units used, psych inputs, Twb computed, inputs, warning mgmt, warning occurences)
else
    call MoistAirProperties(thisUnit, thisType, 1, psymode, 0, psydat, 1, status)  ! Twb not computed
end if
pr = psydat(1)
Tr = psydat(2)
Twbr = psydat(3)
RHr = psydat(4)  ! RHr between 0 and 1 (not 0 and 100)
wr = psydat(6)
hr = psydat(7)
dr = psydat(9)
if (AFR >= 0) then
    mDot = AFR * AFRrated * dr  ! use normalized AFR as input if it is positive
else
    AFR = mDot / (dr * AFRrated)
endif

if (mode == 1) then ! compute outdoor air wet bulb
    psydat(1) = poa
    psydat(2) = Toa
    psydat(4) = RHoa/100.0_wp
    psydat(6) = woa
    call MoistAirProperties(thisUnit, thisType, 1, psymode, 1, psydat, 1, status)
    Twboa = psydat(3)
    defrost_corr = Correction(defrost_mode, recov_penalty)
end if

if (freq > 0) then
    ! Interpolate using wet bulb in cooling
    allocate(point(N))
    point(1) = Tr
    if (mode == 0) then
        point(2) = Twbr
        point(3) = Toa
        point(4) = AFR
        point(5) = freq! / freqRatedc
    else
        point(2) = Toa
        point(3) = AFR
        point(4) = freq! / freqRatedh
    end if
    allocate(interpolationResults(Nout))
    interpolationResults = interpolate(point, mode, Nout)
    deallocate(point)
    if (mode == 0) Pel = interpolationResults(1) * PelcRated
    if (mode == 1) Pel = interpolationResults(1) * PelhRated * defrost_corr(1)
    Qcs = interpolationResults(2) * QcRated
    Qcl = interpolationResults(3) * QcRated
    Qh = interpolationResults(4) * QhRated * defrost_corr(2)
    Qc = Qcs + Qcl
    deallocate(interpolationResults)
else
    Qcs = 0
    Qcl = 0
    Qh = 0
    Qc = 0
    Pel = 0
endif

! Supply air state
ps = pr  ! Fan pressure drop neglected

! Moist air state
if (Qc < Qcs) then
    Qc = Qcs
    ! Add warning
endif

if (mDot /= 0.0_wp) then
    ws = wr
    if (mode == 0) then
        hs = hr - Qc/mDot
        hx = hr  ! useful when the following if clause is not true
        if (Qcl > 0.0_wp) then  ! compute humidity after condensation
            psydat(1) = pr
            psydat(2) = Tr
            hx = hr - Qcl/mDot
            psydat(7) = hx  ! enthalpy of the state (Tr, ws)
            call MoistAirProperties(thisUnit, thisType, 1, 5, 0, psydat, 1, status)  ! dry-bulb and enthalpy as inputs
            if (ErrorFound()) return
            ws = psydat(6)
        endif
    else
        hs = hr + Qh/mDot
    end if
else
    hs = hr
    ws = wr
    hx = hr
endif

psydat(1) = ps
psydat(6) = ws
psydat(7) = hs
call MoistAirProperties(thisUnit, thisType, 1, 7, 0, psydat, 1, status)  ! humidity ratio and enthalpy as inputs
if (ErrorFound()) return
ps = psydat(1)
Ts = psydat(2)
RHs = psydat(4)
ws = psydat(6)
hs = psydat(7)

if (mode == 0 .and. freq > 0) then
    ! Re-calculate heat transfer whose value is modified if saturation occurs
    Qcs = mDot * (hx - hs)  ! Sensible cooling rate
    Qcl = mDot * (hr - hx)  ! Latent cooling rate
    Qc = Qcs + Qcl  ! Total cooling rate
    Qrej = Qc + Pel  ! Heat rejection
    Qabs = 0.0_wp
else if (freq > 0) then
    Qrej = 0.0_wp
    Qabs = Qh - Pel
end if
if (freq > 0) Pcomp = Pel - PfanI - PfanO  ! Compressor power
if (Pel /= 0.0_wp) then
    COP = (Qc + Qh) / Pel
else
    COP = 0.0_wp
endif
EER = 3.413_wp * COP
Tc = Ts
cmfr = mDot * (wr - ws)  ! Condensate flow rate - water balance

call SetOutputValues()

return

    contains

<<<<<<< HEAD
    subroutine ReadPermap
=======
    subroutine ReadPermap(LUc, LUh)
        integer, intent(in) :: LUc, LUh
>>>>>>> 825ab2e3
        character (len=maxPathLength) :: permapCoolPath
        character (len=maxPathLength) :: permapHeatPath
        integer :: i, j, LUs(2), LUcool(1), LUheat(1)
        integer :: nTr, nTwbr, nToa, nAFR, nfreq  ! number of entries for each variable
        real(wp) :: filler(Nmax)
<<<<<<< HEAD

        ! Ni = GetCurrentUnit()

        permapCoolPath = GetLUfileName(LUcool)
        permapHeatPath = GetLUfileName(LUheat)
        call CheckPMfile(permapCoolPath)
        call CheckPMfile(permapHeatPath)

        open(LUcool, file=permapCoolPath, status='old')
        open(LUheat, file=permapHeatPath, status='old')

            do i = 1, 6  ! Skip 6 first lines
                read(LUcool, *)
                read(LUHeat, *)
            enddo
=======
        LUcool(1) = LUc
        LUheat(1) = LUh

        ! Ni = GetCurrentUnit()
        LUs = (/LUc, LUh/)

        permapCoolPath = GetLUfileName(LUc)
        permapHeatPath = GetLUfileName(LUh)
        call CheckPMfile(permapCoolPath)
        call CheckPMfile(permapHeatPath)
        if (ErrorFound()) return

        open(LUc, file=permapCoolPath, status='old')
        open(LUh, file=permapHeatPath, status='old')

            call SkipLines(LUs, 6)
>>>>>>> 825ab2e3
        allocate(s(Ni)%extents(Nmax, 0:1))
        do i = 1, Nc
            call SkipLines(LUcool, 1)
            read(LUc, *) s(Ni)%extents(i, 0)
        end do
        do i = 1, Nh
            call SkipLines(LUheat, 1)
            read(LUh, *) s(Ni)%extents(i, 1)
        end do
        s(Ni)%PMClength = product(s(Ni)%extents(1:Nc, 0))
        s(Ni)%PMHlength = product(s(Ni)%extents(1:Nh, 1))
        allocate(s(Ni)%entries(maxval(s(Ni)%extents), Nmax, 0:1))
        do i = 1, Nc
            call SkipLines(LUcool, 1)
            read(LUc, *) (s(Ni)%entries(j, i, 0), j = 1, s(Ni)%extents(i, 0))
        end do
        do i = 1, Nh
            call SkipLines(LUheat, 1)
            read(LUh, *) (s(Ni)%entries(j, i, 1), j = 1, s(Ni)%extents(i, 1))
        end do
<<<<<<< HEAD
            do i = 1, 4  ! Skip 4 lines
                read(LUcool, *)
                read(LUheat, *)
            end do
=======
            call SkipLines(LUs, 4)
>>>>>>> 825ab2e3

        nTr = s(Ni)%extents(1, 0)
        nTwbr = s(Ni)%extents(2, 0)
        nToa = s(Ni)%extents(3, 0)
        nAFR = s(Ni)%extents(4, 0)
        nfreq = s(Ni)%extents(5, 0)
        allocate(s(Ni)%PelcMap(nTr, nTwbr, nToa, nAFR, nfreq))
        allocate(s(Ni)%QcsMap(nTr, nTwbr, nToa, nAFR, nfreq))
        allocate(s(Ni)%QclMap(nTr, nTwbr, nToa, nAFR, nfreq))
        do i = 1, s(Ni)%PMClength
            read(LUc, *) (filler(j), j = 1, Nc), Pel, Qcs, Qcl
            call SetPMvalue(s(Ni)%PelcMap, i, Pel, s(Ni)%PMClength)
            call SetPMvalue(s(Ni)%QcsMap, i, Qcs, s(Ni)%PMClength)
            call SetPMvalue(s(Ni)%QclMap, i, Qcl, s(Ni)%PMClength)
        end do

<<<<<<< HEAD
        close(LUcool)
=======
        close(LUc)
>>>>>>> 825ab2e3

        nTr = s(Ni)%extents(1, 1)
        nToa = s(Ni)%extents(2, 1)
        nAFR = s(Ni)%extents(3, 1)
        nfreq = s(Ni)%extents(4, 1)
        allocate(s(Ni)%PelhMap(nTr, nToa, nAFR, nfreq))
        allocate(s(Ni)%QhMap(nTr, nToa, nAFR, nfreq))
        do i = 1, s(Ni)%PMHlength
            read(LUh, *) (filler(j), j = 1, Nh), Pel, Qh
            call SetPMvalue(s(Ni)%PelhMap, i, Pel, s(Ni)%PMHlength)
            call SetPMvalue(s(Ni)%QhMap, i, Qh, s(Ni)%PMHlength)
        end do

<<<<<<< HEAD
        close(LUheat)
=======
        close(LUh)
>>>>>>> 825ab2e3

    end subroutine ReadPermap


    subroutine CheckPMfile(permapPath)
        logical :: permapFileFound = .false.
        character (len=maxPathLength) :: permapPath
        character (len=maxMessageLength) :: msg
        inquire(file=trim(permapPath), exist=permapFileFound)
        if ( .not. permapFileFound ) then
            write(msg,'("""",a,"""")') trim(permapPath)
            msg = "Could not find the specified performance map file. Searched for: " // trim(msg)
            call Messages(-1, msg, 'fatal', thisUnit, thisType)
            return
        end if
    end subroutine CheckPMfile


<<<<<<< HEAD
=======
    subroutine SkipLines(LUs, N)
        integer, intent(in) :: LUs(:)
        integer :: i, j, N
        do i = 1, size(LUs)
            do j = 1, N
                read(LUs(i), *)
            end do
        end do
    end subroutine SkipLines


>>>>>>> 825ab2e3
    function Interpolate(point, mode, Nout)
        real(wp), intent(in) :: point(N)
        real(wp) :: scaled_point(N), LBvalue, UBvalue, sp
        real(wp), allocatable :: hypercube(:, :)
        integer, intent(in) :: mode
        integer, dimension(N) :: idx, lb_idx, counter_int, ones, zeros
        integer :: i
        logical :: counter_bool(N)
        integer, intent(in) :: Nout
        real(wp) :: interpolate(Noutc + Nouth - 1)
        zeros = 0
        ones = 1
        do i = 1, N
            j = findlb(s(Ni)%entries(:, i, mode), point(i), s(Ni)%extents(i, mode))
            lb_idx(i) = j
            LBvalue = s(Ni)%entries(j, i, mode)
            UBvalue = s(Ni)%entries(j+1, i, mode)
            scaled_point(i) = min(1.0_wp, max(0.0_wp, (point(i) - LBvalue) / (UBvalue - LBvalue)))
        end do
        allocate(hypercube(Nout, 2**N))
        counter_bool = .true.
        do i = 1, 2**N
            call increment(counter_bool)
            counter_int = merge(ones, zeros, counter_bool)
            idx = lb_idx + counter_int
            hypercube(:, i) = Vertex(i, idx)
        end do

        do i = 1, N
            sp = scaled_point(i)
            j = N - i
            hypercube(:, :2**j) = (1-sp) * hypercube(:, :2**j) &
                                    + sp * hypercube(:, 2**j+1:2**(j+1))
        end do
        if (mode == 0) then
            do i = 1, Noutc
                interpolate(i) = hypercube(i, 1)
            end do
            do i = Noutc+1, Noutc+Nouth-1
                interpolate(i) = 0.0_wp
            end do
        else
            interpolate(1) = hypercube(1, 1)
            do i = 2, Noutc
                interpolate(i) = 0.0_wp
            end do
            do i = Noutc+1, Noutc+Nouth-1
                interpolate(i) = hypercube(i-Noutc+1, 1)
            end do
        end if
        deallocate(hypercube)
    end function Interpolate


    function Vertex(i, idx)
        integer, intent(in) :: i, idx(:)
        real(wp) :: Pel, Qcs, Qcl, Qh, vertex(Nout)
        if (mode == 0) then
            Pel = GetPMvalue(mode, s(Ni)%PelcMap, idx)
            Qcs = GetPMvalue(mode, s(Ni)%QcsMap, idx)
            Qcl = GetPMvalue(mode, s(Ni)%QclMap, idx)
            vertex = (/Pel, Qcs, Qcl/)
        else
            Pel = GetPMvalue(mode, s(Ni)%PelhMap, idx)
            Qh = GetPMvalue(mode, s(Ni)%QhMap, idx)
            vertex = (/Pel, Qh/)
        end if
    end function Vertex


    function GetPMvalue(mode, array, idx)
        integer, intent(in) :: idx(:)
        integer :: mode, i, array_idx
        real(wp) :: array((1-mode)*s(Ni)%PMClength + mode*s(Ni)%PMHlength)
        real(wp) :: GetPMvalue
        array_idx = idx(1)
        do i = 2, N
            array_idx = array_idx + product(s(Ni)%extents(1:i-1, mode)) * (idx(i) - 1)
        end do
        GetPMvalue = array(array_idx)
    end function GetPMvalue


    subroutine SetPMvalue(array, idx, value, PMlength)
        integer, intent(in) :: idx, PMlength
        real(wp) :: array(PMlength)
        real(wp), intent(in) :: value
        array(idx) = value
    end subroutine SetPMvalue


    function findlb(array, value, extent)
        real(wp), intent(in) :: array(:)
        real(wp), intent(in) :: value
        integer, intent(in) :: extent
        integer :: findlb
        integer :: L, R, mid
        L = 1
        R = extent
        do while (L < R)
            mid = (L + R) / 2  ! L & R are integers -> automatic floor
            if (array(mid) < value) then
                L = mid + 1
            else
                R = mid
            end if
        end do
        findlb = L - 1
        if (findlb == 0) findlb = 1
    end function findlb


    function full_adder(a, b, carry_in)
        implicit none
        logical, intent(in) :: a, b, carry_in
        logical :: sum, carry_out, full_adder(2)
        sum = a .neqv. b .neqv. carry_in
        carry_out = a .and. b .or. carry_in .and. (a .neqv. b)
        full_adder = (/sum, carry_out /)
    end function full_adder


    subroutine increment(C)
        implicit none
        logical, intent(inout) :: C(:)
        logical :: sumcarry(2), hasFalse
        integer :: N, k, i
        N = size(C)
        hasFalse = .false.
        do i = 1, N
            if (.not. C(i)) hasFalse = .true.
        end do
        if (.not. hasFalse) then  ! reset if all true
            C = .false.
        else
            sumcarry = full_adder(C(N), .true., .false.)
            C(N) = sumcarry(1)
            k = N - 1
            do while (sumcarry(2))
                sumcarry = full_adder(C(k), .false., sumcarry(2))
                C(k) = sumcarry(1)
                k = k-1
            end do
        end if
    end subroutine increment


    function Correction(defrost_mode, recov_penalty)
        integer, intent(in) :: defrost_mode
        real(wp), intent(in) :: recov_penalty
        real(wp) :: correction(2)
        if (defrost_mode == 0) then
            correction = (/0.6_wp, 0.0_wp/)
        else if (defrost_mode == 1) then
            correction = (/1.0_wp, recov_penalty/)
        else if (defrost_mode == 2) then
            correction = (/1.0_wp, 1.0_wp/)
        else
            ! add warning
        end if
    end function Correction


    subroutine ExecuteFirstCallOfSimulation
  	    call SetNumberofParameters(10)
  	    call SetNumberofInputs(16)
  	    call SetNumberofDerivatives(0)
  	    call SetNumberofOutputs(20)
  	    call SetIterationMode(1)
  	    call SetNumberStoredVariables(0, 4)
  	    call SetNumberofDiscreteControls(0)

        ! Allocate stored data structure
        if (.not. allocated(s)) then
            allocate(s(Ninstances))
        endif

        call ReadParameters()
        call ReadPermap(LUcool, LUheat)

    end subroutine ExecuteFirstCallOfSimulation

<<<<<<< HEAD
    end subroutine ExecuteFirstCallOfSimulation


=======

>>>>>>> 825ab2e3
    subroutine ExecuteStartTime
        call ReadParameters()
        call GetInputValues()
        call SetOutputValue(1, 0.0_wp)  ! Outlet air temperature
        call SetOutputValue(2, 0.0_wp)  ! Outlet air humidity ratio
        call SetOutputValue(3, 0.0_wp)  ! Outlet air % RH
        call SetOutputValue(4, 0.0_wp)  ! Outlet air pressure
        call SetOutputValue(5, 0.0_wp)  ! Outlet air flow rate
        call SetOutputValue(6, 0.0_wp)  ! Total cooling rate
        call SetOutputValue(7, 0.0_wp)  ! Sensible cooling rate
        call SetOutputValue(8, 0.0_wp)  ! Latent cooling rate
        call SetOutputValue(9, 0.0_wp)  ! Heat rejection rate
        call SetOutputValue(10, 0.0_wp)  ! Total heating rate
        call SetOutputValue(11, 0.0_wp)  ! Heat absorption rate
        call SetOutputValue(12, 0.0_wp)  ! Total power consumption
        call SetOutputValue(13, 0.0_wp)  ! COP
        call SetOutputValue(14, 0.0_wp)  ! EER
        call SetOutputValue(15, 0.0_wp)  ! Indoor fan power
        call SetOutputValue(16, 0.0_wp)  ! Outdoor fan power
        call SetOutputValue(17, 0.0_wp)  ! Compressor power
        call SetOutputValue(18, 0.0_wp)  ! Condensate temperature
        call SetOutputValue(19, 0.0_wp)  ! Condensate flow rate
        call SetOutputValue(20, 0.0_wp)  ! Defrost mode
    end subroutine ExecuteStartTime


    subroutine ExecuteEndOfTimestep
        continue
    end subroutine ExecuteEndOfTimestep

    subroutine ExecuteLastCallOfSimulation
        continue
    end subroutine ExecuteLastCallOfSimulation


    subroutine ReadParameters
        psymode = GetParameterValue(1)
        PelcRated = GetParameterValue(2)
        QcRated = GetParameterValue(3)
        PelhRated = GetParameterValue(4)
        QhRated = GetParameterValue(5)
        AFRrated = GetParameterValue(6)
        freqRatedc = GetParameterValue(7)
        freqRatedh = GetParameterValue(8)
        LUcool = GetParameterValue(9)
        LUheat = GetParameterValue(10)
    end subroutine ReadParameters


    subroutine GetInputValues
        Tr = GetInputValue(1)
        wr = GetInputValue(2)
        RHr = GetInputValue(3)
        pr = GetInputValue(4)
        mDot = GetInputValue(5)
        Toa = GetInputValue(6)
        woa = GetInputValue(7)
        RHoa = GetInputValue(8)
        poa = GetInputValue(9)
        freq = GetInputValue(10)
        AFR = GetInputValue(11)
        mode = GetInputValue(12)
        defrost_mode = GetInputValue(13)
        recov_penalty = GetInputValue(14)
        PfanI = GetInputValue(15)
        PfanO = GetInputValue(16)
    end subroutine GetInputValues


    subroutine SetOutputValues
        call SetOutputValue(1, Ts)  ! Outlet air temperature
        call SetOutputValue(2, ws)  ! Outlet air humidity ratio
        call SetOutputValue(3, RHs*100.0_wp)  ! Outlet air % RH
        call SetOutputValue(4, ps)  ! Outlet air pressure
        call SetOutputValue(5, mDot)  ! Outlet air flow rate
        call SetOutputValue(6, Qc)  ! Total cooling rate
        call SetOutputValue(7, Qcs)  ! Sensible cooling rate
        call SetOutputValue(8, Qcl)  ! Latent cooling rate
        call SetOutputValue(9, Qrej)  ! Heat rejection rate
        call SetOutputValue(10, Qh)  ! Total heating rate
        call SetOutputValue(11, Qabs)  ! Heat absorption rate
        call SetOutputValue(12, Pel)  ! Total power consumption
        call SetOutputValue(13, COP)  ! COP
        call SetOutputValue(14, EER)  ! EER
        call SetOutputValue(15, PfanI)  ! Indoor fan power
        call SetOutputValue(16, PfanO)  ! Outdoor fan power
        call SetOutputValue(17, Pcomp)  ! Compressor power
        call SetOutputValue(18, Tc)  ! Condensate temperature
        call SetOutputValue(19, cmfr)  ! Condensate flow rate
        call SetOutputValue(20, real(defrost_mode, wp))  ! Defrost mode
    end subroutine SetOutputValues

end subroutine Type3254<|MERGE_RESOLUTION|>--- conflicted
+++ resolved
@@ -159,11 +159,7 @@
 
 ! All the stuff that must be done once at the beginning
 if(GetIsFirstCallofSimulation()) then
-<<<<<<< HEAD
-    call ExecuteStartTime()
-=======
     call ExecuteFirstCallOfSimulation()
->>>>>>> 825ab2e3
     return
 endif
 
@@ -331,34 +327,13 @@
 
     contains
 
-<<<<<<< HEAD
-    subroutine ReadPermap
-=======
     subroutine ReadPermap(LUc, LUh)
         integer, intent(in) :: LUc, LUh
->>>>>>> 825ab2e3
         character (len=maxPathLength) :: permapCoolPath
         character (len=maxPathLength) :: permapHeatPath
         integer :: i, j, LUs(2), LUcool(1), LUheat(1)
         integer :: nTr, nTwbr, nToa, nAFR, nfreq  ! number of entries for each variable
         real(wp) :: filler(Nmax)
-<<<<<<< HEAD
-
-        ! Ni = GetCurrentUnit()
-
-        permapCoolPath = GetLUfileName(LUcool)
-        permapHeatPath = GetLUfileName(LUheat)
-        call CheckPMfile(permapCoolPath)
-        call CheckPMfile(permapHeatPath)
-
-        open(LUcool, file=permapCoolPath, status='old')
-        open(LUheat, file=permapHeatPath, status='old')
-
-            do i = 1, 6  ! Skip 6 first lines
-                read(LUcool, *)
-                read(LUHeat, *)
-            enddo
-=======
         LUcool(1) = LUc
         LUheat(1) = LUh
 
@@ -375,7 +350,6 @@
         open(LUh, file=permapHeatPath, status='old')
 
             call SkipLines(LUs, 6)
->>>>>>> 825ab2e3
         allocate(s(Ni)%extents(Nmax, 0:1))
         do i = 1, Nc
             call SkipLines(LUcool, 1)
@@ -396,14 +370,7 @@
             call SkipLines(LUheat, 1)
             read(LUh, *) (s(Ni)%entries(j, i, 1), j = 1, s(Ni)%extents(i, 1))
         end do
-<<<<<<< HEAD
-            do i = 1, 4  ! Skip 4 lines
-                read(LUcool, *)
-                read(LUheat, *)
-            end do
-=======
             call SkipLines(LUs, 4)
->>>>>>> 825ab2e3
 
         nTr = s(Ni)%extents(1, 0)
         nTwbr = s(Ni)%extents(2, 0)
@@ -420,11 +387,7 @@
             call SetPMvalue(s(Ni)%QclMap, i, Qcl, s(Ni)%PMClength)
         end do
 
-<<<<<<< HEAD
-        close(LUcool)
-=======
         close(LUc)
->>>>>>> 825ab2e3
 
         nTr = s(Ni)%extents(1, 1)
         nToa = s(Ni)%extents(2, 1)
@@ -438,11 +401,7 @@
             call SetPMvalue(s(Ni)%QhMap, i, Qh, s(Ni)%PMHlength)
         end do
 
-<<<<<<< HEAD
-        close(LUheat)
-=======
         close(LUh)
->>>>>>> 825ab2e3
 
     end subroutine ReadPermap
 
@@ -461,8 +420,6 @@
     end subroutine CheckPMfile
 
 
-<<<<<<< HEAD
-=======
     subroutine SkipLines(LUs, N)
         integer, intent(in) :: LUs(:)
         integer :: i, j, N
@@ -474,7 +431,6 @@
     end subroutine SkipLines
 
 
->>>>>>> 825ab2e3
     function Interpolate(point, mode, Nout)
         real(wp), intent(in) :: point(N)
         real(wp) :: scaled_point(N), LBvalue, UBvalue, sp
@@ -657,13 +613,7 @@
 
     end subroutine ExecuteFirstCallOfSimulation
 
-<<<<<<< HEAD
-    end subroutine ExecuteFirstCallOfSimulation
-
-
-=======
-
->>>>>>> 825ab2e3
+
     subroutine ExecuteStartTime
         call ReadParameters()
         call GetInputValues()
