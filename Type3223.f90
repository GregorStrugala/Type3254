﻿! +---------------------------------------------------------+
! | TRNSYS Type3223: Variable capacity heat pump controller |
! +---------------------------------------------------------+
    
! This routine implements a controller for an air-source heat pump with variable speed compressor.


! Inputs
! ------------------------------------------------------------------------------------------------------
!  # | Variable     | Description                                       | Input Units   | Internal Units
! ------------------------------------------------------------------------------------------------------
!  1 | Tset         | Setpoint temperature (command signal)             | °C            | °C
!  2 | Tr           | Controlled variable                               | °C            | °C
!  3 | onOff        | ON/OFF signal                                     | -             | -
!  4 | fmin         | Minimum value for the frequency (control signal)  | -             | -
!  5 | fmax         | Maximum value for the frequency (control signal)  | -             | -
!  6 | Kc           | Gain constant                                     | any           | any
!  7 | ti           | Integral time constant                            | h             | h
!  8 | tt           | Tracking time constant                            | h             | h
!  9 | b            | Proportional setpoint weight                      | -             | -
! 10 | N            | Number of frequency levels                        | -             | -
! 11 | mode         | 0 = cooling mode                                  | -             | -
!                   | 1 = heating mode                                  |               |
! ------------------------------------------------------------------------------------------------------
    
! Parameters
! --------------------------------------------------------------------------------------------------
!  # | Variable     | Description                                   | Param. Units  | Internal Units
! --------------------------------------------------------------------------------------------------
!  1 | mode_deadband| 2 = Humidity ratio as humidity input          | °C            | °C
<<<<<<< HEAD
!  2 | Nosc_max     | Maximum number of oscillations                | -             | -
=======
>>>>>>> 86d75e26
! --------------------------------------------------------------------------------------------------

! Outputs
! ------------------------------------------------------------------------------------------------------
!  # | Variable     | Description                                       | Output  Units | Internal Units
! ------------------------------------------------------------------------------------------------------
!  1 | f            | Normalized frequency                              | -             | -
!  2 | mode         | 0 = cooling mode                                  | -             | -
!                   | 1 = heating mode                                  |               |
! ------------------------------------------------------------------------------------------------------
    
! Author: Gregor Strugala

module Type3223Data

use, intrinsic :: iso_fortran_env, only : wp=>real64    ! Defines a constant "wp" (working precision) that can be used in real numbers, e.g. 1.0_wp, and sets it to real64 (double precision)
use TrnsysConstants
use TrnsysFunctions
implicit none

type Type3223DataStruct
    
    ! Parameters
    real(wp) :: e_min(0:1), e_max(0:1)
    integer :: nAFR(0:1), nAFRboost(0:1), nf0(0:1), nZones, nAFR2
    real(wp), allocatable :: AFR(:, :), AFRerror(:, :), AFRdb(:, :)
    real(wp), allocatable :: f0(:, :), Toa0(:, :)
    real(wp), allocatable :: f2(:, :), AFR2(:), Toa2(:), db2(:)
    real(wp) :: f2heat

end type Type3223DataStruct

type(Type3223DataStruct), allocatable, save :: s(:)

end module Type3223Data

subroutine Type3223
!export this subroutine for its use in external DLLs
!dec$attributes dllexport :: Type3223

use, intrinsic :: iso_fortran_env, only : wp=>real64    ! Defines a constant "wp" (working precision) that can be used in real numbers, e.g. 1.0_wp, and sets it to real64 (double precision)

use TrnsysConstants
use TrnsysFunctions
use Type3223Data

implicit none

real(wp) :: time, timeStep  ! TRNSYS time and timestep
real(wp) :: Tset, Tr ! Temperatures
real(wp) :: fsat, fq, fmin, fmax  ! Frequencies
real(wp) :: onOff, Kc, ti, tt, b  ! Controller parameters
real(wp) :: e, es, f, fp, fi  ! Controller signals
real(wp) :: h ! timestep
real(wp) :: Tset_old, Tr_old, fi_old, es_old, e_old  ! Values of the previous timestep
real(wp) :: mode_deadband  ! Parameters
<<<<<<< HEAD
integer :: Nosc, Nosc_max, LUheat, LUcool
=======
integer :: Nosc, Nosc_max
>>>>>>> 86d75e26
integer :: N, mode, prev_mode  ! Number of frequency levels, operating mode
integer :: Nsvar = 3, Noutputs = 2  ! number of of stored variables and outputs returned by the Type
integer :: Ni = 1, Ninstances = 1  ! temporary, should use a kernel function to get the actual instance number.

integer :: thisUnit, thisType    ! unit and type numbers

! Set the version number for this Type
if (GetIsVersionSigningTime()) then
    call SetTypeVersion(18)
    return  ! We are done for this call
endif

call GetTRNSYSvariables()
call ExecuteSpecialCases()
call GetInputValues()
if (ErrorFound()) return

e = Tset - Tr
if (mode == -1) then
<<<<<<< HEAD
    prev_mode = GetDynamicArrayValueLastTimestep(1)
    Nosc = GetDynamicArrayValueLastTimestep(2)
    if (e < 0) then
        mode = 0
    else
        mode = 1
    end if
end if
call SetDynamicArrayValueThisIteration(1, mode)

=======
    prev_mode = int(GetDynamicArrayValueLastTimestep(1))
    if (e < -mode_deadband / 2.0_wp) then
        mode = 0
    else if (e > mode_deadband / 2.0_wp) then
        mode = 1
    else
        mode = prev_mode
    endif
end if
call SetDynamicArrayValueThisIteration(1, real(mode, wp))
>>>>>>> 86d75e26

e = (Tset - Tr) * (2.0_wp * real(mode, wp) - 1.0_wp)  ! Error

! Default values for extra parameters
if (tt < 0.0_wp) then
   tt = ti
endif

if (b < 0.0_wp) then
   b = 1.0_wp
endif

! Recall stored values
call RecallStoredValues()

if (onOff <= 0) then
    f = 0
else
    fp = Kc * (b*Tset - Tr) * (2.0_wp * real(mode, wp) - 1.0_wp)  ! Proportional signal
    if (ti > 0.0_wp) then  ! Integral action
        fi = fi_old + Kc / ti * h * (e + e_old) / 2  ! Update the integral (using trapezoidal integration).
    else
        fi = fi_old
    endif
    f = fp + fi  ! Unsaturated signal
    if (tt > 0.0_wp .and. (f < fmin .or. f > fmax)) then
        es = f - min(fmax, max(fmin, f))  ! Error with saturated signal
        fi = fi - h * (es + es_old) / 2 / tt  ! De-saturate integral signal
        f = fp + fi  ! Re-calculate the unsaturated signal
    endif
    fsat = min(fmax, max(fmin, f))  ! Saturated signal
    fq = (1.0_wp * floor(N * fsat)) / (1.0_wp * N)
endif

call StoreValues()
call SetOutputValues()

return

    contains
    
    subroutine ReadControlFiles(LUc, LUh)
        character (len=maxPathLength) :: cfCoolPath
        character (len=maxPathLength) :: cfHeatPath
        integer, intent(in) :: LUc, LUh
        integer :: nAFRmax, nf0max, i, j, LUs(2), LUcool(1), LUheat(1)
        LUcool(1) = LUc
        LUheat(1) = LUh
    
        ! Ni = GetCurrentUnit()
        LUs = (/LUc, LUh/)
    
        cfCoolPath = GetLUfileName(LUc)
        cfHeatPath = GetLUfileName(LUh)
        call CheckControlFile(cfCoolPath)
        call CheckControlFile(cfHeatPath)
        
        open(LUh, file=cfHeatPath, status='old')
        open(LUc, file=cfCoolPath, status='old')
    
            call SkipLines(LUs, 6)
        read(LUc, *) s(Ni)%e_min(0)
        read(LUh, *) s(Ni)%e_min(1)
            call SkipLines(LUs, 2)
        read(LUc, *) s(Ni)%e_max(0)
        read(LUh, *) s(Ni)%e_max(1)
            call SkipLines(LUs, 3)
        read(LUc, *) s(Ni)%nAFR(0)
        read(LUh, *) s(Ni)%nAFR(1)
        nAFRmax = maxval(s(Ni)%nAFR)
            call SkipLines(LUs, 1)
        allocate(s(Ni)%AFR(nAFRmax, 0:1))
        read(LUc, *) (s(Ni)%AFR(i, 0), i = 1, s(Ni)%nAFR(0))
        read(LUh, *) (s(Ni)%AFR(i, 1), i = 1, s(Ni)%nAFR(1))
            call SkipLines(LUs, 4)
        allocate(s(Ni)%AFRerror(nAFRmax - 1, 0:1))
        allocate(s(Ni)%AFRdb(nAFRmax - 1, 0:1))
        do i = 1, s(Ni)%nAFR(0) - 1
            read(LUc, *) s(Ni)%AFRerror(i, 0), s(Ni)%AFRdb(i, 0)
            read(LUh, *) s(Ni)%AFRerror(i, 1), s(Ni)%AFRdb(i, 1)
        enddo
            call SkipLines(LUs, 3)
        read(LUc, *) s(Ni)%nf0(0)
        read(LUh, *) s(Ni)%nf0(1)
        nf0max = maxval(s(Ni)%nf0)
            call SkipLines(LUs, 2)
        allocate(s(Ni)%Toa0(nf0max - 1, 0:1))
        allocate(s(Ni)%f0(nf0max, 0:1))
        read(LUc, *) (s(Ni)%Toa0(i, 0), i = 1, s(Ni)%nf0(0) - 1)
        read(LUh, *) (s(Ni)%Toa0(i, 1), i = 1, s(Ni)%nf0(1) - 1)
        read(LUc, *) (s(Ni)%f0(i, 0), i = 1, s(Ni)%nf0(0))
        read(LUh, *) (s(Ni)%f0(i, 1), i = 1, s(Ni)%nf0(1))
            call SkipLines(LUheat, 2)
        read(LUh, *) s(Ni)%f2heat
        close(LUh)
            call SkipLines(LUcool, 3)
        read(LUc, *) s(Ni)%nZones, s(Ni)%nAFR2
            call SkipLines(LUcool, 6)
        allocate(s(Ni)%Toa2(s(Ni)%nZones))
        allocate(s(Ni)%db2(s(Ni)%nZones))
        allocate(s(Ni)%AFR2(s(Ni)%nAFR2))
        allocate(s(Ni)%f2(s(Ni)%nZones + 1, s(Ni)%nAFR2))
        do i = 1, s(Ni)%nZones
            read(LUc, *) s(Ni)%Toa2(i), s(Ni)%db2(i)
        end do
            call SkipLines(LUcool, 1)
        read(LUc, *) (s(Ni)%AFR2(j), j = 1, s(Ni)%nAFR2)
            call SkipLines(LUcool, 1)
        do i = 1, s(Ni)%nZones + 1
            read(LUc, *) (s(Ni)%f2(i, j), j = 1, s(Ni)%nAFR2)
        end do
        
        close(LUc)
        
    end subroutine ReadControlFiles
    
    
    subroutine CheckControlFile(cfPath)
        logical :: ControlFileFound = .false.
        character (len=maxPathLength) :: cfPath
        character (len=maxMessageLength) :: msg
        inquire(file=trim(cfPath), exist=ControlFileFound)
        if ( .not. ControlFileFound ) then
            write(msg,'("""",a,"""")') trim(cfPath)
            msg = "Could not find the specified performance map file. Searched for: " // trim(msg)
            call Messages(-1, msg, 'fatal', thisUnit, thisType)
            return
        end if
    end subroutine CheckControlFile
    
    
    subroutine SkipLines(LUs, N)
        integer, intent(in) :: LUs(:)
        integer :: i, j, N
        do i = 1, size(LUs)
            do j = 1, N
                read(LUs(i), *)
            end do
        end do
    end subroutine SkipLines
    
    
    subroutine StoreValues
        call SetOutputValue(Noutputs+1, e)
        call SetOutputValue(Noutputs+2, fi)
        call SetOutputValue(Noutputs+3, es)
    end subroutine StoreValues
    
    
    subroutine RecallStoredValues
        e_old = GetOutputValue(Noutputs+1)
        fi_old = GetOutputValue(Noutputs+2)
        es_old = GetOutputValue(Noutputs+3)
    end subroutine RecallStoredValues
    
    
    subroutine GetInputValues
        Tset = GetInputValue(1)
        Tr = GetInputValue(2)
        onOff = GetInputValue(3)
        fmin = GetInputValue(4)
        fmax = GetInputValue(5)
        Kc = GetInputValue(6)
        ti = GetInputValue(7)
        tt = GetInputValue(8)
        b = GetInputValue(9)
        N = GetInputValue(10)
        mode = GetInputValue(11)
    end subroutine GetInputValues
    

    subroutine ExecuteSpecialCases
    
    ! All the stuff that must be done once at the beginning
    if(GetIsFirstCallofSimulation()) then
<<<<<<< HEAD
	    call SetNumberofParameters(4)
=======
	    call SetNumberofParameters(1)
>>>>>>> 86d75e26
	    call SetNumberofInputs(11)
	    call SetNumberofDerivatives(0)
	    call SetNumberofOutputs(Nsvar + Noutputs)
	    call SetIterationMode(1)
<<<<<<< HEAD
	    call SetNumberStoredVariables(0, 2)
=======
	    call SetNumberStoredVariables(0, 1)
>>>>>>> 86d75e26
	    call SetNumberofDiscreteControls(0)
        call SetIterationMode(2)
        h = GetSimulationTimeStep()
        
        ! Allocate stored data structure
        if (.not. allocated(s)) then
            allocate(s(Ninstances))
        endif
        
        call ReadParameters()
        call ReadControlFiles(LUcool, LUheat)
        
	    return
    endif
    
    ! Start of the first timestep: no iterations, outputs initial conditions
    if (GetIsStartTime()) then
        call ReadParameters()
        call GetInputValues()
	    call SetOutputValue(1, 0.0_wp)  ! Normalized frequency
        call SetOutputValue(2, 0.0_wp)  ! Operating mode
        
        call SetDynamicArrayInitialValue(1, 0)  ! Operating mode
<<<<<<< HEAD
        call SetDynamicArrayInitialValue(2, 5)  ! maximum oscillations number
	    return
    endif
    
    ! Parameters must be re-read - indicates another unit of this Type
    if(GetIsReReadParameters()) call ReadParameters()
    
    ! End of timestep call (after convergence or too many iterations)
    if (GetIsEndOfTimestep()) then
        return  ! We are done for this call
    endif
    
    if (GetIsLastCallofSimulation()) then
        return  ! We are done for this call
    endif
=======
	    return
    endif

    if(GetIsReReadParameters()) call ReadParameters()
>>>>>>> 86d75e26
    
    end subroutine ExecuteSpecialCases
    
    
    subroutine ReadParameters
<<<<<<< HEAD
        mode_deadband = jfix(GetParameterValue(1) + 0.01)
        Nosc_max = jfix(GetParameterValue(2) + 0.01)
        LUcool = GetParameterValue(3)
        LUheat = GetParameterValue(4)
=======
        mode_deadband = GetParameterValue(1)
>>>>>>> 86d75e26
    end subroutine ReadParameters
    
    
    subroutine SetOutputValues
        call SetOutputValue(1, fq)  ! Normalized saturated quantized frequency
        call SetOutputValue(2, real(mode, wp))  ! Operating mode
        return
    end subroutine SetOutputValues
    
    
    subroutine GetTRNSYSvariables
        time = GetSimulationTime()
        timestep = GetSimulationTimeStep()
        thisUnit = GetCurrentUnit()
        thisType = GetCurrentType()
    end subroutine GetTRNSYSvariables
    
end subroutine Type3223<|MERGE_RESOLUTION|>--- conflicted
+++ resolved
@@ -27,11 +27,9 @@
 ! --------------------------------------------------------------------------------------------------
 !  # | Variable     | Description                                   | Param. Units  | Internal Units
 ! --------------------------------------------------------------------------------------------------
-!  1 | mode_deadband| 2 = Humidity ratio as humidity input          | °C            | °C
-<<<<<<< HEAD
-!  2 | Nosc_max     | Maximum number of oscillations                | -             | -
-=======
->>>>>>> 86d75e26
+!  1 | mode_deadband| Operating mode deadband for automatic mode    | °C            | °C
+!  2 | LUcool       | Logical Unit - cooling mode                   | -             | -
+!  3 | LUheat       | Logical Unit - heating mode                   | -             | -
 ! --------------------------------------------------------------------------------------------------
 
 ! Outputs
@@ -88,11 +86,7 @@
 real(wp) :: h ! timestep
 real(wp) :: Tset_old, Tr_old, fi_old, es_old, e_old  ! Values of the previous timestep
 real(wp) :: mode_deadband  ! Parameters
-<<<<<<< HEAD
-integer :: Nosc, Nosc_max, LUheat, LUcool
-=======
-integer :: Nosc, Nosc_max
->>>>>>> 86d75e26
+integer :: LUheat, LUcool
 integer :: N, mode, prev_mode  ! Number of frequency levels, operating mode
 integer :: Nsvar = 3, Noutputs = 2  ! number of of stored variables and outputs returned by the Type
 integer :: Ni = 1, Ninstances = 1  ! temporary, should use a kernel function to get the actual instance number.
@@ -112,18 +106,6 @@
 
 e = Tset - Tr
 if (mode == -1) then
-<<<<<<< HEAD
-    prev_mode = GetDynamicArrayValueLastTimestep(1)
-    Nosc = GetDynamicArrayValueLastTimestep(2)
-    if (e < 0) then
-        mode = 0
-    else
-        mode = 1
-    end if
-end if
-call SetDynamicArrayValueThisIteration(1, mode)
-
-=======
     prev_mode = int(GetDynamicArrayValueLastTimestep(1))
     if (e < -mode_deadband / 2.0_wp) then
         mode = 0
@@ -134,7 +116,6 @@
     endif
 end if
 call SetDynamicArrayValueThisIteration(1, real(mode, wp))
->>>>>>> 86d75e26
 
 e = (Tset - Tr) * (2.0_wp * real(mode, wp) - 1.0_wp)  ! Error
 
@@ -310,20 +291,12 @@
     
     ! All the stuff that must be done once at the beginning
     if(GetIsFirstCallofSimulation()) then
-<<<<<<< HEAD
-	    call SetNumberofParameters(4)
-=======
-	    call SetNumberofParameters(1)
->>>>>>> 86d75e26
+	    call SetNumberofParameters(3)
 	    call SetNumberofInputs(11)
 	    call SetNumberofDerivatives(0)
 	    call SetNumberofOutputs(Nsvar + Noutputs)
 	    call SetIterationMode(1)
-<<<<<<< HEAD
-	    call SetNumberStoredVariables(0, 2)
-=======
 	    call SetNumberStoredVariables(0, 1)
->>>>>>> 86d75e26
 	    call SetNumberofDiscreteControls(0)
         call SetIterationMode(2)
         h = GetSimulationTimeStep()
@@ -347,8 +320,6 @@
         call SetOutputValue(2, 0.0_wp)  ! Operating mode
         
         call SetDynamicArrayInitialValue(1, 0)  ! Operating mode
-<<<<<<< HEAD
-        call SetDynamicArrayInitialValue(2, 5)  ! maximum oscillations number
 	    return
     endif
     
@@ -363,25 +334,14 @@
     if (GetIsLastCallofSimulation()) then
         return  ! We are done for this call
     endif
-=======
-	    return
-    endif
-
-    if(GetIsReReadParameters()) call ReadParameters()
->>>>>>> 86d75e26
     
     end subroutine ExecuteSpecialCases
     
     
     subroutine ReadParameters
-<<<<<<< HEAD
-        mode_deadband = jfix(GetParameterValue(1) + 0.01)
-        Nosc_max = jfix(GetParameterValue(2) + 0.01)
-        LUcool = GetParameterValue(3)
-        LUheat = GetParameterValue(4)
-=======
         mode_deadband = GetParameterValue(1)
->>>>>>> 86d75e26
+        LUcool = GetParameterValue(2)
+        LUheat = GetParameterValue(3)
     end subroutine ReadParameters
     
     
