--- conflicted
+++ resolved
@@ -1,474 +1,442 @@
-#ESI!
-4.0
-Variable capacity heat pump controller
-0
-
-
-
-1
-
-2
-2
-May 21, 2019
-
-May 21, 2019
-1
-
-noowner
-__
-__
-__
-1
-
-0
-0
-0
-0
-0
-0
-__
-__
-__
-1
-
-0
-__
-__
-__
-__
-0
-0
-__
-
-__
-__
-__
-<<<<<<< HEAD
-17
-=======
-14
->>>>>>> 86d75e26
-Setpoint
-SN
-1
-Command signal that sets the target temperature.
-simple
-real
-1
-+
--Inf
-+Inf
-[ ; ]
-0
-0
-C
-Temperature
-Command signal
-SN
-1
-Temperature to be controlled (typically the indoor temperature).
-simple
-real
-1
-+
--Inf
-+Inf
-[ ; ]
-0
-0
-C
-Temperature
-On/Off signal
-SN
-1
-ON / OFF signal for the controller. Zero is interpreted as OFF, and all nonzero values are interpeted as ON.
-simple
-real
-1
-+
--Inf
-+Inf
-[ ; ]
-1
-0
--
-Dimensionless
-Minimum control signal
-SN
-1
-The minimum value of te control signal under which the controller will saturate (it should not be lower than zero).
-simple
-real
-1
-+
-0
-+Inf
-[ ; ]
-0
-0
--
-Dimensionless
-Maximum control signal
-SN
-1
-
-simple
-real
-1
-+
-0
-+Inf
-[ ; ]
-1
-0
--
-Dimensionless
-PI gain
-SN
-1
-Gain constant for the PI controller. It affects both the proportional and integral parts.
-simple
-real
-1
-+
--Inf
-+Inf
-[ ; ]
-0.1
-0
-any
-any
-Integral time
-SN
-1
-Integral time of the controller. The integral gain will be the PI gain divided by this value, so high values of time integral time will result in low integral gains. The only exception is when the integral time is set to zero, which disables the integral action (i.e. sets the integral gain to zero).
-simple
-real
-1
-+
--Inf
-+Inf
-[ ; ]
-1
-0
-hr
-Time
-Tracking time
-SN
-3
-Tracking time constant for the anti-windup in the PI controller. This is used to decrease the integral action whenever the control variable (i.e. the frequency) is saturated.
-
-Low values of tracking time will result in a higher anti-windup effect, except for 0 which disables the anti-windup.
-
-Providing a negative tracking time will set it to the same value as the integral time.
-simple
-real
-1
-+
--Inf
-+Inf
-[ ; ]
--1
-0
-hr
-Time
-Proportional setpoint weight
-SN
-2
-Fraction of the setpoint value used in the proportional effect (must be between 0 and 1).
-
-A low setpoint weight decreases the overshoot following at setpoint change, but will also cause a more sluggish response.
-simple
-real
-1
-+
-0
-1
-[ ; ]
-1
-0
--
-Dimensionless
-Normalized frequency
-SN
-1
-This is the control signal that has to be given as input to the Type3254.
-simple
-real
-2
-+
-0
-+Inf
-[ ; ]
-0
-0
--
-Dimensionless
-Number of frequency levels
-SN
-1
-The number of values N that the command signal can take between its minimum and maximum values (inputs 4 and 5, respectively). The command signal levels are evenly spaced, i.e. the i-th value is equal to i * (max - min) / N.
-simple
-integer
-1
-+
-1
-+Inf
-[ ; ]
-10
-0
--
-Dimensionless
-Operating mode
-SN
-3
--1 = automatic heating / cooling mode
-
-0 = alway in cooling mode
-
-1 = always in heating mode
-simple
-integer
-1
-+
--1
-1
-[ ; ]
--1
-0
--
-Dimensionless
-Operating mode
-SN
-2
-0 = cooling mode
-
-1 = heating mode
-simple
-integer
-2
-+
-0
-1
-[ ; ]
-0
-0
--
-Dimensionless
-Operating mode deadband
-SN
-2
-The error signal deadband (centered on 0) in which the operating mode will keep
-
-its previous value if set to auto (-1).
-simple
-real
-3
-+
-<<<<<<< HEAD
-0
-=======
-0.0
->>>>>>> 86d75e26
-+Inf
-[ ; ]
-4.0
-0
-<<<<<<< HEAD
-C
-Temperature
-Maximum oscillations number
-SN
-1
-
-simple
-integer
-3
-+
-0
-+Inf
-[ ; ]
-5
-0
--
-dimensionless
-Logical Unit - cooling mode
-SN
-1
-
-simple
-integer
-3
-+
-10
-+Inf
-[ ; ]
-30
-0
--
-dimensionless
-Logical Unit - heating mode
-SN
-1
-
-simple
-integer
-3
-+
-10
-+Inf
-[ ; ]
-31
-0
--
-dimensionless
-=======
--
-Dimensionless
->>>>>>> 86d75e26
-0
-0
-0
-0
-0
-
-*** trnModel specific properties ***
-9999
-3223
-
-9
-
-
-
-0
-
-
-
-0
-
-
-
-0
-
-
-
-0
-
-
-
-0
-
-
-
-0
-
-
-
-0
-
-
-
-0
-
-
-
-0
-9
-
-Which file contains the heat pump cooling performance data?
-\\Mac\Home\Documents\Canmet\permap-generator\control_file-cooling.dat
-1
-\\Mac\Home\Documents\Canmet\permap-generator\control_file-cooling.dat
-Logical Unit - cooling mode
-
-1
-
-Which file contains the heat pump heating performance data?
-\\Mac\Home\Documents\Canmet\permap-generator\control_file-heating.dat
-1
-\\Mac\Home\Documents\Canmet\permap-generator\control_file-heating.dat
-Logical Unit - heating mode
-
-1
-
-
-
-0
-
-
-0
-
-
-
-0
-
-
-0
-
-
-
-0
-
-
-0
-
-
-
-0
-
-
-0
-
-
-
-0
-
-
-0
-
-
-
-0
-
-
-0
-
-
-
-0
-
-
-0
-0
-0
-10
-0
-
-
-1
-100
-0
-1
-0
-
-
-1
-100
-0
-<<<<<<< HEAD
-3
-=======
-0
->>>>>>> 86d75e26
-0
-
-
-1
-100
--1
--1
-0
-
-
-1
-100
+#ESI!
+4.0
+Variable capacity heat pump controller
+0
+
+
+
+1
+
+2
+2
+May 21, 2019
+
+May 21, 2019
+1
+
+noowner
+__
+__
+__
+1
+
+0
+0
+0
+0
+0
+0
+__
+__
+__
+1
+
+0
+__
+__
+__
+__
+0
+0
+__
+
+__
+__
+__
+16
+Setpoint
+SN
+1
+Command signal that sets the target temperature.
+simple
+real
+1
++
+-Inf
++Inf
+[ ; ]
+0
+0
+C
+Temperature
+Command signal
+SN
+1
+Temperature to be controlled (typically the indoor temperature).
+simple
+real
+1
++
+-Inf
++Inf
+[ ; ]
+0
+0
+C
+Temperature
+On/Off signal
+SN
+1
+ON / OFF signal for the controller. Zero is interpreted as OFF, and all nonzero values are interpeted as ON.
+simple
+real
+1
++
+-Inf
++Inf
+[ ; ]
+1
+0
+-
+Dimensionless
+Minimum control signal
+SN
+1
+The minimum value of te control signal under which the controller will saturate (it should not be lower than zero).
+simple
+real
+1
++
+0
++Inf
+[ ; ]
+0
+0
+-
+Dimensionless
+Maximum control signal
+SN
+1
+
+simple
+real
+1
++
+0
++Inf
+[ ; ]
+1
+0
+-
+Dimensionless
+PI gain
+SN
+1
+Gain constant for the PI controller. It affects both the proportional and integral parts.
+simple
+real
+1
++
+-Inf
++Inf
+[ ; ]
+0.1
+0
+any
+any
+Integral time
+SN
+1
+Integral time of the controller. The integral gain will be the PI gain divided by this value, so high values of time integral time will result in low integral gains. The only exception is when the integral time is set to zero, which disables the integral action (i.e. sets the integral gain to zero).
+simple
+real
+1
++
+-Inf
++Inf
+[ ; ]
+1
+0
+hr
+Time
+Tracking time
+SN
+3
+Tracking time constant for the anti-windup in the PI controller. This is used to decrease the integral action whenever the control variable (i.e. the frequency) is saturated.+
+Low values of tracking time will result in a higher anti-windup effect, except for 0 which disables the anti-windup.+
+Providing a negative tracking time will set it to the same value as the integral time.
+simple
+real
+1
++
+-Inf
++Inf
+[ ; ]
+-1
+0
+hr
+Time
+Proportional setpoint weight
+SN
+2
+Fraction of the setpoint value used in the proportional effect (must be between 0 and 1).+
+A low setpoint weight decreases the overshoot following at setpoint change, but will also cause a more sluggish response.
+simple
+real
+1
++
+0
+1
+[ ; ]
+1
+0
+-
+Dimensionless
+Normalized frequency
+SN
+1
+This is the control signal that has to be given as input to the Type3254.
+simple
+real
+2
++
+0
++Inf
+[ ; ]
+0
+0
+-
+Dimensionless
+Number of frequency levels
+SN
+1
+The number of values N that the command signal can take between its minimum and maximum values (inputs 4 and 5, respectively). The command signal levels are evenly spaced, i.e. the i-th value is equal to i * (max - min) / N.
+simple
+integer
+1
++
+1
++Inf
+[ ; ]
+10
+0
+-
+Dimensionless
+Operating mode
+SN
+3
+-1 = automatic heating / cooling mode+
+0 = alway in cooling mode+
+1 = always in heating mode
+simple
+integer
+1
++
+-1
+1
+[ ; ]
+-1
+0
+-
+Dimensionless
+Operating mode
+SN
+2
+0 = cooling mode+
+1 = heating mode
+simple
+integer
+2
++
+0
+1
+[ ; ]
+0
+0
+-
+Dimensionless
+Operating mode deadband
+SN
+2
+The error signal deadband (centered on 0) in which the operating mode will keep+
+its previous value if set to auto (-1).
+simple
+real
+3
++
+0.0
++Inf
+[ ; ]
+4.0
+0
+C
+Temperature
+Logical Unit - cooling mode
+SN
+1
+
+simple
+integer
+3
++
+10
++Inf
+[ ; ]
+30
+0
+-
+dimensionless
+Logical Unit - heating mode
+SN
+1
+
+simple
+integer
+3
++
+10
++Inf
+[ ; ]
+31
+0
+-
+dimensionless
+0
+0
+0
+0
+0
+
+*** trnModel specific properties ***
+9999
+3223
+
+9
+
+
+
+0
+
+
+
+0
+
+
+
+0
+
+
+
+0
+
+
+
+0
+
+
+
+0
+
+
+
+0
+
+
+
+0
+
+
+
+0
+9
+
+Which file contains the heat pump cooling performance data?
+\\Mac\Home\Documents\Canmet\permap-generator\control_file-cooling.dat
+1
+\\Mac\Home\Documents\Canmet\permap-generator\control_file-cooling.dat
+Logical Unit - cooling mode
+
+1
+
+Which file contains the heat pump heating performance data?
+\\Mac\Home\Documents\Canmet\permap-generator\control_file-heating.dat
+1
+\\Mac\Home\Documents\Canmet\permap-generator\control_file-heating.dat
+Logical Unit - heating mode
+
+1
+
+
+
+0
+
+
+0
+
+
+
+0
+
+
+0
+
+
+
+0
+
+
+0
+
+
+
+0
+
+
+0
+
+
+
+0
+
+
+0
+
+
+
+0
+
+
+0
+
+
+
+0
+
+
+0
+0
+0
+10
+0
+
+
+1
+100
+0
+1
+0
+
+
+1
+100
+0
+2
+0
+
+
+1
+100
+-1
+-1
+0
+
+
+1
+100